package xds

import (
	"testing"

	envoy_core_v3 "github.com/envoyproxy/go-control-plane/envoy/config/core/v3"
	envoy_type_v3 "github.com/envoyproxy/go-control-plane/envoy/type/v3"

	"github.com/hashicorp/go-version"
	"github.com/stretchr/testify/require"

	"github.com/hashicorp/consul/sdk/testutil"
)

func TestDetermineEnvoyVersionFromNode(t *testing.T) {
	cases := map[string]struct {
		node   *envoy_core_v3.Node
		expect *version.Version
	}{
		"empty": {
			node:   &envoy_core_v3.Node{},
			expect: nil,
		},
		"user agent build version but no user agent": {
			node: &envoy_core_v3.Node{
				UserAgentName: "",
				UserAgentVersionType: &envoy_core_v3.Node_UserAgentBuildVersion{
					UserAgentBuildVersion: &envoy_core_v3.BuildVersion{
						Version: &envoy_type_v3.SemanticVersion{
							MajorNumber: 1,
							MinorNumber: 14,
							Patch:       4,
						},
					},
				},
			},
			expect: nil,
		},
		"user agent build version with user agent": {
			node: &envoy_core_v3.Node{
				UserAgentName: "envoy",
				UserAgentVersionType: &envoy_core_v3.Node_UserAgentBuildVersion{
					UserAgentBuildVersion: &envoy_core_v3.BuildVersion{
						Version: &envoy_type_v3.SemanticVersion{
							MajorNumber: 1,
							MinorNumber: 14,
							Patch:       4,
						},
					},
				},
			},
			expect: version.Must(version.NewVersion("1.14.4")),
		},
	}

	for name, tc := range cases {
		tc := tc
		t.Run(name, func(t *testing.T) {
			got := determineEnvoyVersionFromNode(tc.node)
			if tc.expect != nil {
				require.Equal(t, tc.expect, got)
			} else {
				require.Nil(t, got)
			}
		})
	}
}

func TestDetermineSupportedProxyFeaturesFromString(t *testing.T) {
	const (
		err1_13   = "is too old of a point release and is not supported by Consul because it does not support RBAC rules using url_path. Please upgrade to version 1.13.1+."
		errTooOld = "is too old and is not supported by Consul"
	)

	type testcase struct {
		expect    supportedProxyFeatures
		expectErr string
	}

	// Just the bad versions
	cases := map[string]testcase{
		"1.9.0":  {expectErr: "Envoy 1.9.0 " + errTooOld},
		"1.10.0": {expectErr: "Envoy 1.10.0 " + errTooOld},
		"1.11.0": {expectErr: "Envoy 1.11.0 " + errTooOld},
		"1.12.0": {expectErr: "Envoy 1.12.0 " + errTooOld},
		"1.12.1": {expectErr: "Envoy 1.12.1 " + errTooOld},
		"1.12.2": {expectErr: "Envoy 1.12.2 " + errTooOld},
		"1.12.3": {expectErr: "Envoy 1.12.3 " + errTooOld},
		"1.12.4": {expectErr: "Envoy 1.12.4 " + errTooOld},
		"1.12.5": {expectErr: "Envoy 1.12.5 " + errTooOld},
		"1.12.6": {expectErr: "Envoy 1.12.6 " + errTooOld},
		"1.12.7": {expectErr: "Envoy 1.12.7 " + errTooOld},
		"1.13.0": {expectErr: "Envoy 1.13.0 " + errTooOld},
		"1.13.1": {expectErr: "Envoy 1.13.1 " + errTooOld},
		"1.13.2": {expectErr: "Envoy 1.13.2 " + errTooOld},
		"1.13.3": {expectErr: "Envoy 1.13.3 " + errTooOld},
		"1.13.4": {expectErr: "Envoy 1.13.4 " + errTooOld},
		"1.13.5": {expectErr: "Envoy 1.13.5 " + errTooOld},
		"1.13.6": {expectErr: "Envoy 1.13.6 " + errTooOld},
		"1.13.7": {expectErr: "Envoy 1.13.7 " + errTooOld},
		"1.14.0": {expectErr: "Envoy 1.14.0 " + errTooOld},
		"1.14.1": {expectErr: "Envoy 1.14.1 " + errTooOld},
		"1.14.2": {expectErr: "Envoy 1.14.2 " + errTooOld},
		"1.14.3": {expectErr: "Envoy 1.14.3 " + errTooOld},
		"1.14.4": {expectErr: "Envoy 1.14.4 " + errTooOld},
		"1.14.5": {expectErr: "Envoy 1.14.5 " + errTooOld},
		"1.14.6": {expectErr: "Envoy 1.14.6 " + errTooOld},
		"1.14.7": {expectErr: "Envoy 1.14.7 " + errTooOld},
		"1.15.0": {expectErr: "Envoy 1.15.0 " + errTooOld},
		"1.15.1": {expectErr: "Envoy 1.15.1 " + errTooOld},
		"1.15.2": {expectErr: "Envoy 1.15.2 " + errTooOld},
		"1.15.3": {expectErr: "Envoy 1.15.3 " + errTooOld},
		"1.15.4": {expectErr: "Envoy 1.15.4 " + errTooOld},
		"1.15.5": {expectErr: "Envoy 1.15.5 " + errTooOld},
		"1.16.1": {expectErr: "Envoy 1.16.1 " + errTooOld},
		"1.16.2": {expectErr: "Envoy 1.16.2 " + errTooOld},
		"1.16.3": {expectErr: "Envoy 1.16.3 " + errTooOld},
		"1.16.4": {expectErr: "Envoy 1.16.4 " + errTooOld},
		"1.16.5": {expectErr: "Envoy 1.16.5 " + errTooOld},
		"1.16.6": {expectErr: "Envoy 1.16.6 " + errTooOld},
	}

	// Insert a bunch of valid versions.
	// Populate feature flags here when appropriate. See consul 1.10.x for reference.
	for _, v := range []string{
		"1.17.0", "1.17.1", "1.17.2", "1.17.3", "1.17.4",
<<<<<<< HEAD
		"1.18.0", "1.18.1", "1.18.2", "1.18.3", "1.18.4",
		"1.19.0", "1.19.1",
=======
		"1.18.0", "1.18.1", "1.18.2", "1.18.3", "1.18.4", "1.18.5", "1.18.6",
	} {
		cases[v] = testcase{expect: supportedProxyFeatures{
			ForceLDSandCDSToAlwaysUseWildcardsOnReconnect: true,
		}}
	}
	for _, v := range []string{
		"1.19.0", "1.19.1", "1.19.2", "1.19.3",
>>>>>>> 7b0548dd
		"1.20.0", "1.20.1", "1.20.2",
	} {
		cases[v] = testcase{expect: supportedProxyFeatures{}}
	}

	for name, tc := range cases {
		tc := tc
		t.Run(name, func(t *testing.T) {
			sf, err := determineSupportedProxyFeaturesFromString(name)
			if tc.expectErr == "" {
				require.Equal(t, tc.expect, sf)
			} else {
				testutil.RequireErrorContains(t, err, tc.expectErr)
			}
		})
	}
}<|MERGE_RESOLUTION|>--- conflicted
+++ resolved
@@ -124,10 +124,6 @@
 	// Populate feature flags here when appropriate. See consul 1.10.x for reference.
 	for _, v := range []string{
 		"1.17.0", "1.17.1", "1.17.2", "1.17.3", "1.17.4",
-<<<<<<< HEAD
-		"1.18.0", "1.18.1", "1.18.2", "1.18.3", "1.18.4",
-		"1.19.0", "1.19.1",
-=======
 		"1.18.0", "1.18.1", "1.18.2", "1.18.3", "1.18.4", "1.18.5", "1.18.6",
 	} {
 		cases[v] = testcase{expect: supportedProxyFeatures{
@@ -136,7 +132,6 @@
 	}
 	for _, v := range []string{
 		"1.19.0", "1.19.1", "1.19.2", "1.19.3",
->>>>>>> 7b0548dd
 		"1.20.0", "1.20.1", "1.20.2",
 	} {
 		cases[v] = testcase{expect: supportedProxyFeatures{}}
