/* eslint no-console: "off" */
import yadda from './helpers/yadda';
import { currentURL, click, triggerKeyEvent, find } from '@ember/test-helpers';
import getDictionary from '@hashicorp/ember-cli-api-double/dictionary';
import pages from 'consul-ui/tests/pages';
import api from 'consul-ui/tests/helpers/api';

const create = function(number, name, value) {
  // don't return a promise here as
  // I don't need it to wait
  api.server.createList(name, number, value);
};
var currentPage;
export default function(assert) {
  return (
    yadda.localisation.English.library(
      getDictionary(function(model, cb) {
        switch (model) {
          case 'datacenter':
          case 'datacenters':
          case 'dcs':
            model = 'dc';
            break;
          case 'services':
            model = 'service';
            break;
          case 'nodes':
            model = 'node';
            break;
          case 'kvs':
            model = 'kv';
            break;
          case 'acls':
            model = 'acl';
            break;
        }
        cb(null, model);
      }, yadda)
    )
      // doubles
      .given(['$number $model model[s]?', '$number $model models'], function(number, model) {
        return create(number, model);
      })
      .given(['$number $model model[s]? with the value "$value"'], function(number, model, value) {
        return create(number, model, value);
      })
      .given(
        ['$number $model model[s]? from yaml\n$yaml', '$number $model model[s]? from json\n$json'],
        function(number, model, data) {
          return create(number, model, data);
        }
      )
      // interactions
      .when('I visit the $name page', function(name) {
        currentPage = pages[name];
        return currentPage.visit();
      })
      .when('I visit the $name page for the "$id" $model', function(name, id, model) {
        currentPage = pages[name];
        return currentPage.visit({
          [model]: id,
        });
      })
      .when(
        ['I visit the $name page for yaml\n$yaml', 'I visit the $name page for json\n$json'],
        function(name, data) {
          currentPage = pages[name];
          // TODO: Consider putting an assertion here for testing the current url
          // do I absolutely definitely need that all the time?
          return pages[name].visit(data);
        }
      )
      .when('I click "$selector"', function(selector) {
        return click(selector);
      })
      .when('I click $prop on the $component', function(prop, component) {
        // Collection
        var obj;
        if (typeof currentPage[component].objectAt === 'function') {
          obj = currentPage[component].objectAt(0);
        } else {
          obj = currentPage[component];
        }
        const func = obj[prop].bind(obj);
        try {
          return func();
        } catch (e) {
          console.error(e);
          throw new Error(`The '${prop}' property on the '${component}' page object doesn't exist`);
        }
      })
      .when('I submit', function(selector) {
        return currentPage.submit();
      })
      .then('I fill in "$name" with "$value"', function(name, value) {
        return currentPage.fillIn(name, value);
      })
      .then(['I fill in with yaml\n$yaml', 'I fill in with json\n$json'], function(data) {
        return Object.keys(data).reduce(function(prev, item, i, arr) {
          return prev.fillIn(item, data[item]);
        }, currentPage);
      })
      .then(['I type with yaml\n$yaml'], function(data) {
        const keys = Object.keys(data);
        return keys
          .reduce(function(prev, item, i, arr) {
            return prev.fillIn(item, data[item]);
          }, currentPage)
          .then(function() {
            return Promise.all(
              keys.map(function(item) {
                return triggerKeyEvent(`[name="${item}"]`, 'keyup', 83);
              })
            );
          });
      })
      // debugging helpers
      .then('print the current url', function(url) {
        console.log(currentURL());
        return Promise.resolve();
      })
      .then('log the "$text"', function(text) {
        console.log(text);
        return Promise.resolve();
      })
      .then('pause for $milliseconds', function(milliseconds) {
        return new Promise(function(resolve) {
          setTimeout(resolve, milliseconds);
        });
      })
      // assertions
      .then('a $method request is made to "$url" with the body from yaml\n$yaml', function(
        method,
        url,
        data
      ) {
        const request = api.server.history[api.server.history.length - 2];
        assert.equal(
          request.method,
          method,
          `Expected the request method to be ${method}, was ${request.method}`
        );
        assert.equal(request.url, url, `Expected the request url to be ${url}, was ${request.url}`);
        const body = JSON.parse(request.requestBody);
        Object.keys(data).forEach(function(key, i, arr) {
          assert.equal(
            body[key],
            data[key],
            `Expected the payload to contain ${key} to equal ${body[key]}, ${key} was ${data[key]}`
          );
        });
      })
      .then('a $method request is made to "$url" with the body "$body"', function(
        method,
        url,
        data
      ) {
        const request = api.server.history[api.server.history.length - 2];
        assert.equal(
          request.method,
          method,
          `Expected the request method to be ${method}, was ${request.method}`
        );
        assert.equal(request.url, url, `Expected the request url to be ${url}, was ${request.url}`);
        const body = request.requestBody;
        assert.equal(
          body,
          data,
          `Expected the request body to be ${body}, was ${request.requestBody}`
        );
      })
      .then('a $method request is made to "$url"', function(method, url) {
        const request = api.server.history[api.server.history.length - 2];
        assert.equal(
          request.method,
          method,
          `Expected the request method to be ${method}, was ${request.method}`
        );
        assert.equal(request.url, url, `Expected the request url to be ${url}, was ${request.url}`);
      })
      .then('the url should be $url', function(url) {
        // TODO: nice! $url should be wrapped in ""
        if (url === "''") {
          url = '';
        }
        const current = currentURL() || '';
        assert.equal(current, url, `Expected the url to be ${url} was ${current}`);
      })
      .then(['I see $num $model', 'I see $num $model model', 'I see $num $model models'], function(
        num,
        model
      ) {
        const len = currentPage[`${model}s`].filter(function(item) {
          return item.isVisible;
        }).length;

        assert.equal(len, num, `Expected ${num} ${model}s, saw ${len}`);
      })
      .then(['I see $num $model model with the $property "$value"'], function(
        num,
        model,
        property,
        value
      ) {
        const len = currentPage[`${model}s`].filter(function(item) {
          return item.isVisible && item[property] == value;
        }).length;
        assert.equal(
          len,
          num,
          `Expected ${num} ${model}s with ${property} set to "${value}", saw ${len}`
        );
      })
      .then('I see $property on the $component like yaml\n$yaml', function(
        property,
        component,
        yaml
      ) {
        const _component = currentPage[component];
        const iterator = new Array(_component.length).fill(true);
        iterator.forEach(function(item, i, arr) {
          const actual = _component.objectAt(i)[property];
          const expected = yaml[i];
          assert.deepEqual(
            actual,
            expected,
            `Expected to see ${property} on ${component}[${i}] as ${JSON.stringify(
              expected
            )}, was ${JSON.stringify(actual)}`
          );
        });
      })
      .then(['I see $property on the $component'], function(property, component) {
        // TODO: Time to work on repetition
        // Collection
        var obj;
        if (typeof currentPage[component].objectAt === 'function') {
          obj = currentPage[component].objectAt(0);
        } else {
          obj = currentPage[component];
        }
        let _component;
        if (typeof obj === 'function') {
          const func = obj[property].bind(obj);
          try {
            _component = func();
          } catch (e) {
            console.error(e);
            throw new Error(
              `The '${property}' property on the '${component}' page object doesn't exist`
            );
          }
        } else {
          _component = obj;
        }
        assert.ok(_component[property], `Expected to see ${property} on ${component}`);
      })
      .then(["I don't see $property on the $component"], function(property, component) {
        // Collection
        var obj;
        if (typeof currentPage[component].objectAt === 'function') {
          obj = currentPage[component].objectAt(0);
        } else {
          obj = currentPage[component];
        }
        const func = obj[property].bind(obj);
        assert.throws(
          function() {
            func();
          },
          function(e) {
            return e.toString().indexOf('Element not found') !== -1;
          },
          `Expected to not see ${property} on ${component}`
        );
      })
      .then(['I see $property'], function(property, component) {
        assert.ok(currentPage[property], `Expected to see ${property}`);
      })
<<<<<<< HEAD
      .then(['I see the text "$text" in "$selector"'], function(text, selector) {
        assert.ok(
          find(selector).textContent.indexOf(text) !== -1,
          `Expected to see "${text}" in "${selector}"`
        );
=======
      // TODO: Think of better language
      // TODO: These should be mergeable
      .then(['"$selector" has the "$class" class'], function(selector, cls) {
        // because `find` doesn't work, guessing its sandboxed to ember's container
        assert.ok(document.querySelector(selector).classList.contains(cls));
      })
      .then(['"$selector" doesn\'t have the "$class" class'], function(selector, cls) {
        assert.ok(!document.querySelector(selector).classList.contains(cls));
>>>>>>> 1d816e85
      })
      .then('ok', function() {
        assert.ok(true);
      })
  );
}<|MERGE_RESOLUTION|>--- conflicted
+++ resolved
@@ -277,13 +277,12 @@
       .then(['I see $property'], function(property, component) {
         assert.ok(currentPage[property], `Expected to see ${property}`);
       })
-<<<<<<< HEAD
       .then(['I see the text "$text" in "$selector"'], function(text, selector) {
         assert.ok(
           find(selector).textContent.indexOf(text) !== -1,
           `Expected to see "${text}" in "${selector}"`
         );
-=======
+      })
       // TODO: Think of better language
       // TODO: These should be mergeable
       .then(['"$selector" has the "$class" class'], function(selector, cls) {
@@ -292,7 +291,6 @@
       })
       .then(['"$selector" doesn\'t have the "$class" class'], function(selector, cls) {
         assert.ok(!document.querySelector(selector).classList.contains(cls));
->>>>>>> 1d816e85
       })
       .then('ok', function() {
         assert.ok(true);
