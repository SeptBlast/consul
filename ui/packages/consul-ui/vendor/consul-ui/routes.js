--- conflicted
+++ resolved
@@ -18,11 +18,7 @@
         serverstatus: {
           _options: {
             path: '/server-status',
-<<<<<<< HEAD
-            abilities: ['read servers']
-=======
-            abilities: ['access overview', 'read zones'],
->>>>>>> 000d0621
+            abilities: ['read servers'],
           },
         },
         cataloghealth: {
@@ -34,11 +30,7 @@
         license: {
           _options: {
             path: '/license',
-<<<<<<< HEAD
-            abilities: ['read license']
-=======
-            abilities: ['access overview', 'read licence'],
->>>>>>> 000d0621
+            abilities: ['read license'],
           },
         },
       },
